--- conflicted
+++ resolved
@@ -7,11 +7,7 @@
 component: opampextension
 
 # A brief description of the change.  Surround your text with quotes ("") if it needs to start with a backtick (`).
-<<<<<<< HEAD
-note: Introduces a new config element `include_resource_attributes` which allows the extension to copy the agent's resource attributes to the non-identifying attributes in the agent description.
-=======
 note: Introduces a new config field `include_resource_attributes` which allows the extension to copy the agent's resource attributes to the non-identifying attributes in the agent description.
->>>>>>> e899a30f
 
 # Mandatory: One or more tracking issues related to the change. You can use the PR number here if no issue exists.
 issues: [37487]
