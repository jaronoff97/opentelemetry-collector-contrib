// Copyright The OpenTelemetry Authors
// SPDX-License-Identifier: Apache-2.0

package ottl // import "github.com/open-telemetry/opentelemetry-collector-contrib/pkg/ottl"

import (
	"fmt"

	"go.opentelemetry.io/collector/component"
	"go.uber.org/zap"
)

// StatementsGetter represents a set of statements to be parsed.
//
// Experimental: *NOTE* this API is subject to change or removal in the future.
type StatementsGetter interface {
	// GetStatements retrieves the OTTL statements to be parsed
	GetStatements() []string
}

// NewStatementsGetter creates a new StatementsGetter.
//
// Experimental: *NOTE* this API is subject to change or removal in the future.
func NewStatementsGetter(statements []string) StatementsGetter {
<<<<<<< HEAD
	return defaultGetter(statements)
=======
	return defaultOTTLGetter(statements)
>>>>>>> bb09cbf1
}

// ConditionsGetter represents a set of conditions to be parsed.
//
// Experimental: *NOTE* this API is subject to change or removal in the future.
type ConditionsGetter interface {
	// GetConditions retrieves the OTTL conditions to be parsed
	GetConditions() []string
}

// NewConditionsGetter creates a new ConditionsGetter.
//
// Experimental: *NOTE* this API is subject to change or removal in the future.
<<<<<<< HEAD
func NewConditionsGetter(statements []string) ConditionsGetter {
	return defaultGetter(statements)
}

type defaultGetter []string

func (d defaultGetter) GetStatements() []string {
	return d
}

func (d defaultGetter) GetConditions() []string {
=======
func NewConditionsGetter(conditions []string) ConditionsGetter {
	return defaultOTTLGetter(conditions)
}

type defaultOTTLGetter []string

func (d defaultOTTLGetter) GetStatements() []string {
	return d
}

func (d defaultOTTLGetter) GetConditions() []string {
>>>>>>> bb09cbf1
	return d
}

// ParserCollection is a configurable set of ottl.Parser that can handle multiple OTTL contexts
// parsings, inferring the context, choosing the right parser for the given statements, and
// transforming the parsed ottl.Statement[K] slice into a common result of type R.
//
// Experimental: *NOTE* this API is subject to change or removal in the future.
type ParserCollection[R any] struct {
<<<<<<< HEAD
	contextParsers            map[string]*ParserCollectionConverter[R]
	contextInferrer           contextInferrer
	contextInferrerCandidates map[string]*priorityContextInferrerCandidate
	candidatesLowerContexts   map[string][]string
	modifiedStatementLogging  bool
	modifiedConditionLogging  bool
=======
	contextParsers            map[string]*ParserCollectionContextParser[R]
	contextInferrer           contextInferrer
	contextInferrerCandidates map[string]*priorityContextInferrerCandidate
	candidatesLowerContexts   map[string][]string
	modifiedLogging           bool
>>>>>>> bb09cbf1
	Settings                  component.TelemetrySettings
	ErrorMode                 ErrorMode
}

// ParserCollectionOption is a configurable ParserCollection option.
//
// Experimental: *NOTE* this API is subject to change or removal in the future.
type ParserCollectionOption[R any] func(*ParserCollection[R]) error

// NewParserCollection creates a new ParserCollection.
//
// Experimental: *NOTE* this API is subject to change or removal in the future.
func NewParserCollection[R any](
	settings component.TelemetrySettings,
	options ...ParserCollectionOption[R],
) (*ParserCollection[R], error) {
	contextInferrerCandidates := map[string]*priorityContextInferrerCandidate{}
	pc := &ParserCollection[R]{
		Settings:                  settings,
<<<<<<< HEAD
		contextParsers:            map[string]*ParserCollectionConverter[R]{},
=======
		contextParsers:            map[string]*ParserCollectionContextParser[R]{},
>>>>>>> bb09cbf1
		contextInferrer:           newPriorityContextInferrer(settings, contextInferrerCandidates),
		contextInferrerCandidates: contextInferrerCandidates,
		candidatesLowerContexts:   map[string][]string{},
	}

	for _, op := range options {
		err := op(pc)
		if err != nil {
			return nil, err
		}
	}

	return pc, nil
}

// ParsedStatementsConverter is a function that converts the parsed ottl.Statement[K] into
// a common representation to all parser collection contexts passed through WithParserCollectionContext.
// Given each parser has its own transform context type, they must agree on a common type [R]
// so it can be returned by the ParserCollection.ParseStatements and ParserCollection.ParseStatementsWithContext
// functions.
//
// Experimental: *NOTE* this API is subject to change or removal in the future.
<<<<<<< HEAD
type ParsedStatementConverter[K any, R any] func(collection *ParserCollection[R], statements StatementsGetter, parsedStatements []*Statement[K]) (R, error)

// ParsedConditionConverter is a function that converts the parsed ottl.Condition[K] into
=======
type ParsedStatementsConverter[K any, R any] func(collection *ParserCollection[R], statements StatementsGetter, parsedStatements []*Statement[K]) (R, error)

// ParsedConditionsConverter is a function that converts the parsed ottl.Condition[K] into
>>>>>>> bb09cbf1
// a common representation to all parser collection contexts passed through WithParserCollectionContext.
// Given each parser has its own transform context type, they must agree on a common type [R]
// so it can be returned by the ParserCollection.ParseStatements and ParserCollection.ParseStatementsWithContext
// functions.
//
// Experimental: *NOTE* this API is subject to change or removal in the future.
<<<<<<< HEAD
type ParsedConditionConverter[K any, R any] func(collection *ParserCollection[R], conditions ConditionsGetter, parsedConditions []*Condition[K]) (R, error)
=======
type ParsedConditionsConverter[K any, R any] func(collection *ParserCollection[R], conditions ConditionsGetter, parsedConditions []*Condition[K]) (R, error)
>>>>>>> bb09cbf1

func newNopParsedStatementsConverter[K any]() ParsedStatementsConverter[K, any] {
	return func(
		_ *ParserCollection[any],
		_ StatementsGetter,
		parsedStatements []*Statement[K],
	) (any, error) {
		return parsedStatements, nil
	}
}

<<<<<<< HEAD
func newNopParsedConditionConverter[K any]() ParsedConditionConverter[K, any] {
=======
func newNopParsedConditionsConverter[K any]() ParsedConditionsConverter[K, any] {
>>>>>>> bb09cbf1
	return func(
		_ *ParserCollection[any],
		_ ConditionsGetter,
		parsedConditions []*Condition[K],
	) (any, error) {
		return parsedConditions, nil
	}
}

type (
	// ParserCollectionContextOption is a configurable ParserCollectionContext option.
	//
	// Experimental: *NOTE* this API is subject to change or removal in the future.
<<<<<<< HEAD
	ParserCollectionContextOption[K, R any] func(*ParserCollectionConverter[R], *Parser[K])
	// ParseConditionsWithContext parses the given conditions into type [R] using the specified context's OTTL parser.
	// The provided context must be supported by the ParserCollection, otherwise an error is returned.
	// If the condition's Path does not provide their Path.Context value, the prependPathsContext argument should be set to true,
	// so it rewrites the conditions prepending the missing paths contexts.
	//
	// Experimental: *NOTE* this API is subject to change or removal in the future.
	ParseConditionsWithContext[R any] func(collection *ParserCollection[R], context string, conditions ConditionsGetter, prependPathsContext bool) (R, error)
	// ParseStatementsWithContext parses the given statements into type [R] using the specified context's OTTL parser.
	// The provided context must be supported by the ParserCollection, otherwise an error is returned.
	// If the statement's Path does not provide their Path.Context value, the prependPathsContext argument should be set to true,
	// so it rewrites the statements prepending the missing paths contexts.
	//
	// Experimental: *NOTE* this API is subject to change or removal in the future.
	ParseStatementsWithContext[R any] func(collection *ParserCollection[R], context string, statements StatementsGetter, prependPathsContext bool) (R, error)
	// ParserCollectionConverter is a struct that holds the converters for parsing statements and conditions
	// into a common representation of type [R].
	//
	// Experimental: *NOTE* this API is subject to change or removal in the future.
	ParserCollectionConverter[R any] struct {
		statementsConverter ParseStatementsWithContext[R]
		conditionsConverter ParseConditionsWithContext[R]
	}
)

// WithConditionConverter sets the condition converter for the given context.
// The provided converter function will be used to convert parsed OTTL conditions into a common representation of type R.
// The context's OTTL parser will parse the conditions, and the converter function will transform the parsed conditions into the desired representation.
//
// Experimental: *NOTE* this API is subject to change or removal in the future.
func WithConditionConverter[K any, R any](converter ParsedConditionConverter[K, R]) ParserCollectionContextOption[K, R] {
	return func(pcp *ParserCollectionConverter[R], parser *Parser[K]) {
		pcp.conditionsConverter = func(pc *ParserCollection[R], context string, conditions ConditionsGetter, prependPathsContext bool) (R, error) {
			var err error
			var parsingConditions []string
			if prependPathsContext {
				originalConditions := conditions.GetConditions()
				parsingConditions = make([]string, 0, len(originalConditions))
				for _, cond := range originalConditions {
					prependedCondition, prependErr := parser.prependContextToConditionPaths(context, cond)
					if prependErr != nil {
						err = prependErr
						break
					}
					parsingConditions = append(parsingConditions, prependedCondition)
				}
				if err != nil {
					return *new(R), err
				}
				if pc.modifiedConditionLogging {
					pc.logModifications(originalConditions, parsingConditions)
				}
			} else {
				parsingConditions = conditions.GetConditions()
			}
			parsedConditions, err := parser.ParseConditions(parsingConditions)
			if err != nil {
				return *new(R), err
			}
			return converter(
				pc,
				conditions,
				parsedConditions,
			)
		}
	}
}

// WithStatementConverter sets the statement converter for the given context.
// The provided converter function will be used to convert parsed OTTL statements into a common representation of type R.
// The context's OTTL parser will parse the statements, and the converter function will transform the parsed statements into the desired representation.
//
// Experimental: *NOTE* this API is subject to change or removal in the future.
func WithStatementConverter[K any, R any](converter ParsedStatementConverter[K, R]) ParserCollectionContextOption[K, R] {
	return func(pcp *ParserCollectionConverter[R], parser *Parser[K]) {
		pcp.statementsConverter = func(pc *ParserCollection[R], context string, statements StatementsGetter, prependPathsContext bool) (R, error) {
			var err error
			var parsingStatements []string
			if prependPathsContext {
				originalStatements := statements.GetStatements()
				parsingStatements = make([]string, 0, len(originalStatements))
				for _, cond := range originalStatements {
					prependedStatement, prependErr := parser.prependContextToStatementPaths(context, cond)
					if prependErr != nil {
						err = prependErr
						break
					}
					parsingStatements = append(parsingStatements, prependedStatement)
				}
				if err != nil {
					return *new(R), err
				}
				if pc.modifiedStatementLogging {
					pc.logModifications(originalStatements, parsingStatements)
				}
			} else {
				parsingStatements = statements.GetStatements()
			}
			parsedStatements, err := parser.ParseStatements(parsingStatements)
			if err != nil {
				return *new(R), err
			}
			return converter(
				pc,
				statements,
				parsedStatements,
			)
		}
=======
	ParserCollectionContextOption[K, R any] func(*ParserCollectionContextParser[R], *Parser[K])

	// parserCollectionContextParserFunc is the internal generic type that parses the given []string
	// returned from a getter G into type [R] using the specified context's OTTL parser.
	// The provided context must be supported by the ParserCollection, otherwise an error is returned.
	// If the OTTL Path does not provide their Path.Context value, the prependPathsContext argument should be set to true,
	// so it rewrites the OTTL prepending the missing paths contexts.
	parserCollectionContextParserFunc[R any, G any] func(collection *ParserCollection[R], context string, getter G, prependPathsContext bool) (R, error)
	// ParserCollectionContextParser is a struct that holds the converters for parsing statements and conditions
	// into a common representation of type [R].
	//
	// Experimental: *NOTE* this API is subject to change or removal in the future.
	ParserCollectionContextParser[R any] struct {
		parseStatements parserCollectionContextParserFunc[R, StatementsGetter]
		parseConditions parserCollectionContextParserFunc[R, ConditionsGetter]
	}
)

// createConditionsParserWithConverter is a method to create the necessary parser wrapper and shadowing the K type.
func createConditionsParserWithConverter[K any, R any](converter ParsedConditionsConverter[K, R], parser *Parser[K]) parserCollectionContextParserFunc[R, ConditionsGetter] {
	return func(pc *ParserCollection[R], context string, conditions ConditionsGetter, prependPathsContext bool) (R, error) {
		var err error
		var parsingConditions []string
		if prependPathsContext {
			originalConditions := conditions.GetConditions()
			parsingConditions = make([]string, 0, len(originalConditions))
			for _, cond := range originalConditions {
				prependedCondition, prependErr := parser.prependContextToConditionPaths(context, cond)
				if prependErr != nil {
					err = prependErr
					break
				}
				parsingConditions = append(parsingConditions, prependedCondition)
			}
			if err != nil {
				return *new(R), err
			}
			if pc.modifiedLogging {
				pc.logModifications(originalConditions, parsingConditions)
			}
		} else {
			parsingConditions = conditions.GetConditions()
		}
		parsedConditions, err := parser.ParseConditions(parsingConditions)
		if err != nil {
			return *new(R), err
		}
		return converter(
			pc,
			conditions,
			parsedConditions,
		)
	}
}

// createStatementsParserWithConverter is a method to create the necessary parser wrapper and shadowing the K type.
func createStatementsParserWithConverter[K any, R any](converter ParsedStatementsConverter[K, R], parser *Parser[K]) parserCollectionContextParserFunc[R, StatementsGetter] {
	return func(pc *ParserCollection[R], context string, statements StatementsGetter, prependPathsContext bool) (R, error) {
		var err error
		var parsingStatements []string
		if prependPathsContext {
			originalStatements := statements.GetStatements()
			parsingStatements = make([]string, 0, len(originalStatements))
			for _, cond := range originalStatements {
				prependedStatement, prependErr := parser.prependContextToStatementPaths(context, cond)
				if prependErr != nil {
					err = prependErr
					break
				}
				parsingStatements = append(parsingStatements, prependedStatement)
			}
			if err != nil {
				return *new(R), err
			}
			if pc.modifiedLogging {
				pc.logModifications(originalStatements, parsingStatements)
			}
		} else {
			parsingStatements = statements.GetStatements()
		}
		parsedStatements, err := parser.ParseStatements(parsingStatements)
		if err != nil {
			return *new(R), err
		}
		return converter(
			pc,
			statements,
			parsedStatements,
		)
	}
}

// WithConditionConverter sets the condition converter for the given context.
// The provided converter function will be used to convert parsed OTTL conditions into a common representation of type R.
// The context's OTTL parser will parse the conditions, and the converter function will transform the parsed conditions into the desired representation.
//
// Experimental: *NOTE* this API is subject to change or removal in the future.
func WithConditionConverter[K any, R any](converter ParsedConditionsConverter[K, R]) ParserCollectionContextOption[K, R] {
	return func(pcp *ParserCollectionContextParser[R], parser *Parser[K]) {
		pcp.parseConditions = createConditionsParserWithConverter(converter, parser)
	}
}

// WithStatementConverter sets the statement converter for the given context.
// The provided converter function will be used to convert parsed OTTL statements into a common representation of type R.
// The context's OTTL parser will parse the statements, and the converter function will transform the parsed statements into the desired representation.
//
// Experimental: *NOTE* this API is subject to change or removal in the future.
func WithStatementConverter[K any, R any](converter ParsedStatementsConverter[K, R]) ParserCollectionContextOption[K, R] {
	return func(pcp *ParserCollectionContextParser[R], parser *Parser[K]) {
		pcp.parseStatements = createStatementsParserWithConverter(converter, parser)
>>>>>>> bb09cbf1
	}
}

// WithParserCollectionContext configures an ottl.Parser for the given context.
// The provided ottl.Parser must be configured to support the provided context using
// the ottl.WithPathContextNames option.
//
// Experimental: *NOTE* this API is subject to change or removal in the future.
func WithParserCollectionContext[K any, R any](
	context string,
	parser *Parser[K],
	opts ...ParserCollectionContextOption[K, R],
) ParserCollectionOption[R] {
	return func(mp *ParserCollection[R]) error {
		if _, ok := parser.pathContextNames[context]; !ok {
			return fmt.Errorf(`context "%s" must be a valid "%T" path context name`, context, parser)
		}
<<<<<<< HEAD
		pcp := &ParserCollectionConverter[R]{}
=======
		pcp := &ParserCollectionContextParser[R]{}
>>>>>>> bb09cbf1
		for _, o := range opts {
			o(pcp, parser)
		}
		mp.contextParsers[context] = pcp

		for lowerContext := range parser.pathContextNames {
			if lowerContext != context {
				mp.candidatesLowerContexts[lowerContext] = append(mp.candidatesLowerContexts[lowerContext], context)
			}
		}

		mp.contextInferrerCandidates[context] = &priorityContextInferrerCandidate{
			hasEnumSymbol: func(enum *EnumSymbol) bool {
				_, err := parser.enumParser(enum)
				return err == nil
			},
			hasFunctionName: func(name string) bool {
				_, ok := parser.functions[name]
				return ok
			},
			getLowerContexts: mp.getLowerContexts,
		}
		return nil
	}
}

func (pc *ParserCollection[R]) getLowerContexts(context string) []string {
	return pc.candidatesLowerContexts[context]
}

// WithParserCollectionErrorMode has no effect on the ParserCollection, but might be used
// by the ParsedStatementsConverter functions to handle/create StatementSequence.
//
// Experimental: *NOTE* this API is subject to change or removal in the future.
func WithParserCollectionErrorMode[R any](errorMode ErrorMode) ParserCollectionOption[R] {
	return func(tp *ParserCollection[R]) error {
		tp.ErrorMode = errorMode
		return nil
	}
}

// EnableParserCollectionModifiedPathsLogging controls the modification logs.
// When enabled, it logs any modifications performed by the parsing operations,
// instructing users to rewrite the statements accordingly.
//
// Experimental: *NOTE* this API is subject to change or removal in the future.
func EnableParserCollectionModifiedPathsLogging[R any](enabled bool) ParserCollectionOption[R] {
	return func(tp *ParserCollection[R]) error {
		tp.modifiedLogging = enabled
		return nil
	}
}

type parseCollectionContextInferenceOptions struct {
	conditions []string
}

// ParserCollectionContextInferenceOption allows configuring the context inference and use
// this option with the supported parsing functions.
//
// Experimental: *NOTE* this API is subject to change or removal in the future.
type ParserCollectionContextInferenceOption func(p *parseCollectionContextInferenceOptions)

// WithContextInferenceConditions sets additional OTTL conditions to be used to enhance
// the context inference process. This is particularly useful when the statements alone are
// insufficient for determine the correct context, or when a less-specific context is desired.
//
// Experimental: *NOTE* this API is subject to change or removal in the future.
func WithContextInferenceConditions(conditions []string) ParserCollectionContextInferenceOption {
	return func(p *parseCollectionContextInferenceOptions) {
		p.conditions = conditions
	}
}

// ParseStatements parses the given statements into [R] using the configured context's ottl.Parser
// and subsequently calling the ParsedStatementsConverter function.
// The statement's context is automatically inferred from the [Path.Context] values, choosing the
// highest priority context found.
// If no contexts are present in the statements, or if the inferred value is not supported by
// the [ParserCollection], it returns an error.
// If parsing the statements fails, it returns the underlying [ottl.Parser.ParseStatements] error.
// If the provided StatementsGetter also implements ContextInferenceHintsProvider, it uses the
// additional OTTL conditions to enhance the context inference. This is particularly useful when
// the statements alone are insufficient for determine the correct context, or if an less-specific
// parser is desired.
//
// Experimental: *NOTE* this API is subject to change or removal in the future.
func (pc *ParserCollection[R]) ParseStatements(statements StatementsGetter, options ...ParserCollectionContextInferenceOption) (R, error) {
	statementsValues := statements.GetStatements()

	parseStatementsOpts := parseCollectionContextInferenceOptions{}
	for _, opt := range options {
		opt(&parseStatementsOpts)
	}

	conditionsValues := parseStatementsOpts.conditions

	var inferredContext string
	var err error
	if len(conditionsValues) > 0 {
		inferredContext, err = pc.contextInferrer.infer(statementsValues, conditionsValues)
	} else {
		inferredContext, err = pc.contextInferrer.inferFromStatements(statementsValues)
	}

	if err != nil {
		return *new(R), fmt.Errorf("unable to infer a valid context (%+q) from statements %+q and conditions %+q: %w", pc.supportedContextNames(), statementsValues, conditionsValues, err)
	}

	if inferredContext == "" {
		return *new(R), fmt.Errorf("unable to infer context from statements %+q and conditions %+q, path's first segment must be a valid context name %+q, and at least one context must be capable of parsing all statements", pc.supportedContextNames(), statementsValues, conditionsValues)
	}

	_, ok := pc.contextParsers[inferredContext]
	if !ok {
		return *new(R), fmt.Errorf(`context "%s" inferred from the statements %+q and conditions %+q is not a supported context: %+q`, inferredContext, statementsValues, conditionsValues, pc.supportedContextNames())
	}

	return pc.ParseStatementsWithContext(inferredContext, statements, false)
}

// ParseStatementsWithContext parses the given statements into [R] using the configured
// context's ottl.Parser and subsequently calling the ParsedStatementsConverter function.
// Unlike ParseStatements, it uses the provided context and does not infer it
// automatically. The context value must be supported by the [ParserCollection],
// otherwise an error is returned.
// If the statement's Path does not provide their Path.Context value, the prependPathsContext
// argument should be set to true, so it rewrites the statements prepending the missing paths
// contexts.
// If parsing the statements fails, it returns the underlying [ottl.Parser.ParseStatements] error.
//
// Experimental: *NOTE* this API is subject to change or removal in the future.
func (pc *ParserCollection[R]) ParseStatementsWithContext(context string, statements StatementsGetter, prependPathsContext bool) (R, error) {
	contextParser, ok := pc.contextParsers[context]
	if !ok {
<<<<<<< HEAD
		return *new(R), fmt.Errorf(`unknown context "%s" for stataments: %v`, context, statements.GetStatements())
	} else if contextParser.statementsConverter == nil {
		return *new(R), fmt.Errorf("no statements converter has been set")
	}
	return contextParser.statementsConverter(
		pc,
		context,
		statements,
		prependPathsContext,
	)
}

// EnableParserCollectionModifiedConditionLogging controls the conditions modification logs.
// When enabled, it logs any conditions modifications performed by the parsing operations,
// instructing users to rewrite the conditions accordingly.
//
// Experimental: *NOTE* this API is subject to change or removal in the future.
func EnableParserCollectionModifiedConditionLogging[R any](enabled bool) ParserCollectionOption[R] {
	return func(tp *ParserCollection[R]) error {
		tp.modifiedConditionLogging = enabled
		return nil
	}
}

// ParseConditions parses the given conditions into [R] using the configured context's ottl.Parser
// and subsequently calling the ParsedConditionConverter function.
// The condition's context is automatically inferred from the [Path.Context] values, choosing the
// highest priority context found.
// If no contexts are present in the conditions, or if the inferred value is not supported by
// the [ParserCollection], it returns an error.
// If parsing the conditions fails, it returns the underlying [ottl.Parser.ParseConditions] error.
//
// Experimental: *NOTE* this API is subject to change or removal in the future.
func (pc *ParserCollection[R]) ParseConditions(conditions ConditionsGetter) (R, error) {
	conditionsValues := conditions.GetConditions()
	inferredContext, err := pc.contextInferrer.infer(conditionsValues)
	if err != nil {
		return *new(R), err
	}

	if inferredContext == "" {
		return *new(R), fmt.Errorf("unable to infer context from conditions, path's first segment must be a valid context name: %+q, and at least one context must be capable of parsing all conditions: %+q", pc.supportedContextNames(), conditionsValues)
	}

	_, ok := pc.contextParsers[inferredContext]
	if !ok {
		return *new(R), fmt.Errorf(`context "%s" inferred from the conditions %+q is not a supported context: %+q`, inferredContext, conditionsValues, pc.supportedContextNames())
	}

	return pc.ParseConditionsWithContext(inferredContext, conditions, false)
}

// ParseConditionsWithContext parses the given conditions into [R] using the configured
// context's ottl.Parser and subsequently calling the ParsedConditionConverter function.
// Unlike ParseConditions, it uses the provided context and does not infer it
// automatically. The context value must be supported by the [ParserCollection],
// otherwise an error is returned.
// If the condition's Path does not provide their Path.Context value, the prependPathsContext
// argument should be set to true, so it rewrites the conditions prepending the missing paths
// contexts.
// If parsing the conditions fails, it returns the underlying [ottl.Parser.ParseConditions] error.
//
// Experimental: *NOTE* this API is subject to change or removal in the future.
func (pc *ParserCollection[R]) ParseConditionsWithContext(context string, conditions ConditionsGetter, prependPathsContext bool) (R, error) {
	contextParser, ok := pc.contextParsers[context]
	if !ok {
		return *new(R), fmt.Errorf(`unknown context "%s" for stataments: %v`, context, conditions.GetConditions())
	} else if contextParser.conditionsConverter == nil {
		return *new(R), fmt.Errorf("no conditions converter has been set")
	}

	return contextParser.conditionsConverter(
=======
		return *new(R), fmt.Errorf(`unknown context "%s" for statements: %v`, context, statements.GetStatements())
	}
	if contextParser.parseStatements == nil {
		return *new(R), fmt.Errorf(`context "%s" has no configured converter for statements: %v`, context, statements.GetStatements())
	}
	return contextParser.parseStatements(
		pc,
		context,
		statements,
		prependPathsContext,
	)
}

// ParseConditions parses the given conditions into [R] using the configured context's ottl.Parser
// and subsequently calling the ParsedConditionsConverter function.
// The condition's context is automatically inferred from the [Path.Context] values, choosing the
// highest priority context found.
// If no contexts are present in the conditions, or if the inferred value is not supported by
// the [ParserCollection], it returns an error.
// If parsing the conditions fails, it returns the underlying [ottl.Parser.ParseConditions] error.
//
// Experimental: *NOTE* this API is subject to change or removal in the future.
func (pc *ParserCollection[R]) ParseConditions(conditions ConditionsGetter) (R, error) {
	conditionsValues := conditions.GetConditions()
	inferredContext, err := pc.contextInferrer.inferFromConditions(conditionsValues)
	if err != nil {
		return *new(R), err
	}

	if inferredContext == "" {
		return *new(R), fmt.Errorf("unable to infer context from conditions, path's first segment must be a valid context name: %+q, and at least one context must be capable of parsing all conditions: %+q", pc.supportedContextNames(), conditionsValues)
	}

	_, ok := pc.contextParsers[inferredContext]
	if !ok {
		return *new(R), fmt.Errorf(`context "%s" inferred from the conditions %+q is not a supported context: %+q`, inferredContext, conditionsValues, pc.supportedContextNames())
	}

	return pc.ParseConditionsWithContext(inferredContext, conditions, false)
}

// ParseConditionsWithContext parses the given conditions into [R] using the configured
// context's ottl.Parser and subsequently calling the ParsedConditionsConverter function.
// Unlike ParseConditions, it uses the provided context and does not infer it
// automatically. The context value must be supported by the [ParserCollection],
// otherwise an error is returned.
// If the condition's Path does not provide their Path.Context value, the prependPathsContext
// argument should be set to true, so it rewrites the conditions prepending the missing paths
// contexts.
// If parsing the conditions fails, it returns the underlying [ottl.Parser.ParseConditions] error.
//
// Experimental: *NOTE* this API is subject to change or removal in the future.
func (pc *ParserCollection[R]) ParseConditionsWithContext(context string, conditions ConditionsGetter, prependPathsContext bool) (R, error) {
	contextParser, ok := pc.contextParsers[context]
	if !ok {
		return *new(R), fmt.Errorf(`unknown context "%s" for conditions: %v`, context, conditions.GetConditions())
	}
	if contextParser.parseConditions == nil {
		return *new(R), fmt.Errorf(`context "%s" has no configured converter for conditions: %v`, context, conditions.GetConditions())
	}

	return contextParser.parseConditions(
>>>>>>> bb09cbf1
		pc,
		context,
		conditions,
		prependPathsContext,
	)
}

func (pc *ParserCollection[R]) logModifications(originalStatements, modifiedStatements []string) {
	var fields []zap.Field
	for i, original := range originalStatements {
		if modifiedStatements[i] != original {
			statementKey := fmt.Sprintf("[%v]", i)
			fields = append(fields, zap.Dict(
				statementKey,
				zap.String("original", original),
				zap.String("modified", modifiedStatements[i])),
			)
		}
	}
	if len(fields) > 0 {
		pc.Settings.Logger.Info("one or more paths were modified to include their context prefix, please rewrite them accordingly", zap.Dict("values", fields...))
	}
}

func (pc *ParserCollection[R]) supportedContextNames() []string {
	contextsNames := make([]string, 0, len(pc.contextParsers))
	for k := range pc.contextParsers {
		contextsNames = append(contextsNames, k)
	}
	return contextsNames
}<|MERGE_RESOLUTION|>--- conflicted
+++ resolved
@@ -22,11 +22,7 @@
 //
 // Experimental: *NOTE* this API is subject to change or removal in the future.
 func NewStatementsGetter(statements []string) StatementsGetter {
-<<<<<<< HEAD
-	return defaultGetter(statements)
-=======
 	return defaultOTTLGetter(statements)
->>>>>>> bb09cbf1
 }
 
 // ConditionsGetter represents a set of conditions to be parsed.
@@ -40,19 +36,6 @@
 // NewConditionsGetter creates a new ConditionsGetter.
 //
 // Experimental: *NOTE* this API is subject to change or removal in the future.
-<<<<<<< HEAD
-func NewConditionsGetter(statements []string) ConditionsGetter {
-	return defaultGetter(statements)
-}
-
-type defaultGetter []string
-
-func (d defaultGetter) GetStatements() []string {
-	return d
-}
-
-func (d defaultGetter) GetConditions() []string {
-=======
 func NewConditionsGetter(conditions []string) ConditionsGetter {
 	return defaultOTTLGetter(conditions)
 }
@@ -64,7 +47,6 @@
 }
 
 func (d defaultOTTLGetter) GetConditions() []string {
->>>>>>> bb09cbf1
 	return d
 }
 
@@ -74,20 +56,11 @@
 //
 // Experimental: *NOTE* this API is subject to change or removal in the future.
 type ParserCollection[R any] struct {
-<<<<<<< HEAD
-	contextParsers            map[string]*ParserCollectionConverter[R]
-	contextInferrer           contextInferrer
-	contextInferrerCandidates map[string]*priorityContextInferrerCandidate
-	candidatesLowerContexts   map[string][]string
-	modifiedStatementLogging  bool
-	modifiedConditionLogging  bool
-=======
 	contextParsers            map[string]*ParserCollectionContextParser[R]
 	contextInferrer           contextInferrer
 	contextInferrerCandidates map[string]*priorityContextInferrerCandidate
 	candidatesLowerContexts   map[string][]string
 	modifiedLogging           bool
->>>>>>> bb09cbf1
 	Settings                  component.TelemetrySettings
 	ErrorMode                 ErrorMode
 }
@@ -107,11 +80,7 @@
 	contextInferrerCandidates := map[string]*priorityContextInferrerCandidate{}
 	pc := &ParserCollection[R]{
 		Settings:                  settings,
-<<<<<<< HEAD
-		contextParsers:            map[string]*ParserCollectionConverter[R]{},
-=======
 		contextParsers:            map[string]*ParserCollectionContextParser[R]{},
->>>>>>> bb09cbf1
 		contextInferrer:           newPriorityContextInferrer(settings, contextInferrerCandidates),
 		contextInferrerCandidates: contextInferrerCandidates,
 		candidatesLowerContexts:   map[string][]string{},
@@ -134,26 +103,16 @@
 // functions.
 //
 // Experimental: *NOTE* this API is subject to change or removal in the future.
-<<<<<<< HEAD
-type ParsedStatementConverter[K any, R any] func(collection *ParserCollection[R], statements StatementsGetter, parsedStatements []*Statement[K]) (R, error)
-
-// ParsedConditionConverter is a function that converts the parsed ottl.Condition[K] into
-=======
 type ParsedStatementsConverter[K any, R any] func(collection *ParserCollection[R], statements StatementsGetter, parsedStatements []*Statement[K]) (R, error)
 
 // ParsedConditionsConverter is a function that converts the parsed ottl.Condition[K] into
->>>>>>> bb09cbf1
 // a common representation to all parser collection contexts passed through WithParserCollectionContext.
 // Given each parser has its own transform context type, they must agree on a common type [R]
 // so it can be returned by the ParserCollection.ParseStatements and ParserCollection.ParseStatementsWithContext
 // functions.
 //
 // Experimental: *NOTE* this API is subject to change or removal in the future.
-<<<<<<< HEAD
-type ParsedConditionConverter[K any, R any] func(collection *ParserCollection[R], conditions ConditionsGetter, parsedConditions []*Condition[K]) (R, error)
-=======
 type ParsedConditionsConverter[K any, R any] func(collection *ParserCollection[R], conditions ConditionsGetter, parsedConditions []*Condition[K]) (R, error)
->>>>>>> bb09cbf1
 
 func newNopParsedStatementsConverter[K any]() ParsedStatementsConverter[K, any] {
 	return func(
@@ -165,11 +124,7 @@
 	}
 }
 
-<<<<<<< HEAD
-func newNopParsedConditionConverter[K any]() ParsedConditionConverter[K, any] {
-=======
 func newNopParsedConditionsConverter[K any]() ParsedConditionsConverter[K, any] {
->>>>>>> bb09cbf1
 	return func(
 		_ *ParserCollection[any],
 		_ ConditionsGetter,
@@ -183,116 +138,6 @@
 	// ParserCollectionContextOption is a configurable ParserCollectionContext option.
 	//
 	// Experimental: *NOTE* this API is subject to change or removal in the future.
-<<<<<<< HEAD
-	ParserCollectionContextOption[K, R any] func(*ParserCollectionConverter[R], *Parser[K])
-	// ParseConditionsWithContext parses the given conditions into type [R] using the specified context's OTTL parser.
-	// The provided context must be supported by the ParserCollection, otherwise an error is returned.
-	// If the condition's Path does not provide their Path.Context value, the prependPathsContext argument should be set to true,
-	// so it rewrites the conditions prepending the missing paths contexts.
-	//
-	// Experimental: *NOTE* this API is subject to change or removal in the future.
-	ParseConditionsWithContext[R any] func(collection *ParserCollection[R], context string, conditions ConditionsGetter, prependPathsContext bool) (R, error)
-	// ParseStatementsWithContext parses the given statements into type [R] using the specified context's OTTL parser.
-	// The provided context must be supported by the ParserCollection, otherwise an error is returned.
-	// If the statement's Path does not provide their Path.Context value, the prependPathsContext argument should be set to true,
-	// so it rewrites the statements prepending the missing paths contexts.
-	//
-	// Experimental: *NOTE* this API is subject to change or removal in the future.
-	ParseStatementsWithContext[R any] func(collection *ParserCollection[R], context string, statements StatementsGetter, prependPathsContext bool) (R, error)
-	// ParserCollectionConverter is a struct that holds the converters for parsing statements and conditions
-	// into a common representation of type [R].
-	//
-	// Experimental: *NOTE* this API is subject to change or removal in the future.
-	ParserCollectionConverter[R any] struct {
-		statementsConverter ParseStatementsWithContext[R]
-		conditionsConverter ParseConditionsWithContext[R]
-	}
-)
-
-// WithConditionConverter sets the condition converter for the given context.
-// The provided converter function will be used to convert parsed OTTL conditions into a common representation of type R.
-// The context's OTTL parser will parse the conditions, and the converter function will transform the parsed conditions into the desired representation.
-//
-// Experimental: *NOTE* this API is subject to change or removal in the future.
-func WithConditionConverter[K any, R any](converter ParsedConditionConverter[K, R]) ParserCollectionContextOption[K, R] {
-	return func(pcp *ParserCollectionConverter[R], parser *Parser[K]) {
-		pcp.conditionsConverter = func(pc *ParserCollection[R], context string, conditions ConditionsGetter, prependPathsContext bool) (R, error) {
-			var err error
-			var parsingConditions []string
-			if prependPathsContext {
-				originalConditions := conditions.GetConditions()
-				parsingConditions = make([]string, 0, len(originalConditions))
-				for _, cond := range originalConditions {
-					prependedCondition, prependErr := parser.prependContextToConditionPaths(context, cond)
-					if prependErr != nil {
-						err = prependErr
-						break
-					}
-					parsingConditions = append(parsingConditions, prependedCondition)
-				}
-				if err != nil {
-					return *new(R), err
-				}
-				if pc.modifiedConditionLogging {
-					pc.logModifications(originalConditions, parsingConditions)
-				}
-			} else {
-				parsingConditions = conditions.GetConditions()
-			}
-			parsedConditions, err := parser.ParseConditions(parsingConditions)
-			if err != nil {
-				return *new(R), err
-			}
-			return converter(
-				pc,
-				conditions,
-				parsedConditions,
-			)
-		}
-	}
-}
-
-// WithStatementConverter sets the statement converter for the given context.
-// The provided converter function will be used to convert parsed OTTL statements into a common representation of type R.
-// The context's OTTL parser will parse the statements, and the converter function will transform the parsed statements into the desired representation.
-//
-// Experimental: *NOTE* this API is subject to change or removal in the future.
-func WithStatementConverter[K any, R any](converter ParsedStatementConverter[K, R]) ParserCollectionContextOption[K, R] {
-	return func(pcp *ParserCollectionConverter[R], parser *Parser[K]) {
-		pcp.statementsConverter = func(pc *ParserCollection[R], context string, statements StatementsGetter, prependPathsContext bool) (R, error) {
-			var err error
-			var parsingStatements []string
-			if prependPathsContext {
-				originalStatements := statements.GetStatements()
-				parsingStatements = make([]string, 0, len(originalStatements))
-				for _, cond := range originalStatements {
-					prependedStatement, prependErr := parser.prependContextToStatementPaths(context, cond)
-					if prependErr != nil {
-						err = prependErr
-						break
-					}
-					parsingStatements = append(parsingStatements, prependedStatement)
-				}
-				if err != nil {
-					return *new(R), err
-				}
-				if pc.modifiedStatementLogging {
-					pc.logModifications(originalStatements, parsingStatements)
-				}
-			} else {
-				parsingStatements = statements.GetStatements()
-			}
-			parsedStatements, err := parser.ParseStatements(parsingStatements)
-			if err != nil {
-				return *new(R), err
-			}
-			return converter(
-				pc,
-				statements,
-				parsedStatements,
-			)
-		}
-=======
 	ParserCollectionContextOption[K, R any] func(*ParserCollectionContextParser[R], *Parser[K])
 
 	// parserCollectionContextParserFunc is the internal generic type that parses the given []string
@@ -404,7 +249,6 @@
 func WithStatementConverter[K any, R any](converter ParsedStatementsConverter[K, R]) ParserCollectionContextOption[K, R] {
 	return func(pcp *ParserCollectionContextParser[R], parser *Parser[K]) {
 		pcp.parseStatements = createStatementsParserWithConverter(converter, parser)
->>>>>>> bb09cbf1
 	}
 }
 
@@ -422,11 +266,7 @@
 		if _, ok := parser.pathContextNames[context]; !ok {
 			return fmt.Errorf(`context "%s" must be a valid "%T" path context name`, context, parser)
 		}
-<<<<<<< HEAD
-		pcp := &ParserCollectionConverter[R]{}
-=======
 		pcp := &ParserCollectionContextParser[R]{}
->>>>>>> bb09cbf1
 		for _, o := range opts {
 			o(pcp, parser)
 		}
@@ -562,80 +402,6 @@
 func (pc *ParserCollection[R]) ParseStatementsWithContext(context string, statements StatementsGetter, prependPathsContext bool) (R, error) {
 	contextParser, ok := pc.contextParsers[context]
 	if !ok {
-<<<<<<< HEAD
-		return *new(R), fmt.Errorf(`unknown context "%s" for stataments: %v`, context, statements.GetStatements())
-	} else if contextParser.statementsConverter == nil {
-		return *new(R), fmt.Errorf("no statements converter has been set")
-	}
-	return contextParser.statementsConverter(
-		pc,
-		context,
-		statements,
-		prependPathsContext,
-	)
-}
-
-// EnableParserCollectionModifiedConditionLogging controls the conditions modification logs.
-// When enabled, it logs any conditions modifications performed by the parsing operations,
-// instructing users to rewrite the conditions accordingly.
-//
-// Experimental: *NOTE* this API is subject to change or removal in the future.
-func EnableParserCollectionModifiedConditionLogging[R any](enabled bool) ParserCollectionOption[R] {
-	return func(tp *ParserCollection[R]) error {
-		tp.modifiedConditionLogging = enabled
-		return nil
-	}
-}
-
-// ParseConditions parses the given conditions into [R] using the configured context's ottl.Parser
-// and subsequently calling the ParsedConditionConverter function.
-// The condition's context is automatically inferred from the [Path.Context] values, choosing the
-// highest priority context found.
-// If no contexts are present in the conditions, or if the inferred value is not supported by
-// the [ParserCollection], it returns an error.
-// If parsing the conditions fails, it returns the underlying [ottl.Parser.ParseConditions] error.
-//
-// Experimental: *NOTE* this API is subject to change or removal in the future.
-func (pc *ParserCollection[R]) ParseConditions(conditions ConditionsGetter) (R, error) {
-	conditionsValues := conditions.GetConditions()
-	inferredContext, err := pc.contextInferrer.infer(conditionsValues)
-	if err != nil {
-		return *new(R), err
-	}
-
-	if inferredContext == "" {
-		return *new(R), fmt.Errorf("unable to infer context from conditions, path's first segment must be a valid context name: %+q, and at least one context must be capable of parsing all conditions: %+q", pc.supportedContextNames(), conditionsValues)
-	}
-
-	_, ok := pc.contextParsers[inferredContext]
-	if !ok {
-		return *new(R), fmt.Errorf(`context "%s" inferred from the conditions %+q is not a supported context: %+q`, inferredContext, conditionsValues, pc.supportedContextNames())
-	}
-
-	return pc.ParseConditionsWithContext(inferredContext, conditions, false)
-}
-
-// ParseConditionsWithContext parses the given conditions into [R] using the configured
-// context's ottl.Parser and subsequently calling the ParsedConditionConverter function.
-// Unlike ParseConditions, it uses the provided context and does not infer it
-// automatically. The context value must be supported by the [ParserCollection],
-// otherwise an error is returned.
-// If the condition's Path does not provide their Path.Context value, the prependPathsContext
-// argument should be set to true, so it rewrites the conditions prepending the missing paths
-// contexts.
-// If parsing the conditions fails, it returns the underlying [ottl.Parser.ParseConditions] error.
-//
-// Experimental: *NOTE* this API is subject to change or removal in the future.
-func (pc *ParserCollection[R]) ParseConditionsWithContext(context string, conditions ConditionsGetter, prependPathsContext bool) (R, error) {
-	contextParser, ok := pc.contextParsers[context]
-	if !ok {
-		return *new(R), fmt.Errorf(`unknown context "%s" for stataments: %v`, context, conditions.GetConditions())
-	} else if contextParser.conditionsConverter == nil {
-		return *new(R), fmt.Errorf("no conditions converter has been set")
-	}
-
-	return contextParser.conditionsConverter(
-=======
 		return *new(R), fmt.Errorf(`unknown context "%s" for statements: %v`, context, statements.GetStatements())
 	}
 	if contextParser.parseStatements == nil {
@@ -698,7 +464,6 @@
 	}
 
 	return contextParser.parseConditions(
->>>>>>> bb09cbf1
 		pc,
 		context,
 		conditions,
