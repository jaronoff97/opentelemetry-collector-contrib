--- conflicted
+++ resolved
@@ -426,18 +426,13 @@
 // Experimental: *NOTE* this API is subject to change or removal in the future.
 func (pc *ParserCollection[R]) ParseConditions(conditions ConditionsGetter) (R, error) {
 	conditionsValues := conditions.GetConditions()
-<<<<<<< HEAD
-	inferredContext, err := pc.contextInferrer.infer(conditionsValues)
-=======
 	inferredContext, err := pc.contextInferrer.inferFromConditions(conditionsValues)
->>>>>>> bb09cbf1
 	if err != nil {
 		return *new(R), err
 	}
 
 	if inferredContext == "" {
 		return *new(R), fmt.Errorf("unable to infer context from conditions, path's first segment must be a valid context name: %+q, and at least one context must be capable of parsing all conditions: %+q", pc.supportedContextNames(), conditionsValues)
-<<<<<<< HEAD
 	}
 
 	_, ok := pc.contextParsers[inferredContext]
@@ -468,38 +463,6 @@
 		return *new(R), fmt.Errorf(`context "%s" has no configured converter for conditions: %v`, context, conditions.GetConditions())
 	}
 
-=======
-	}
-
-	_, ok := pc.contextParsers[inferredContext]
-	if !ok {
-		return *new(R), fmt.Errorf(`context "%s" inferred from the conditions %+q is not a supported context: %+q`, inferredContext, conditionsValues, pc.supportedContextNames())
-	}
-
-	return pc.ParseConditionsWithContext(inferredContext, conditions, false)
-}
-
-// ParseConditionsWithContext parses the given conditions into [R] using the configured
-// context's ottl.Parser and subsequently calling the ParsedConditionsConverter function.
-// Unlike ParseConditions, it uses the provided context and does not infer it
-// automatically. The context value must be supported by the [ParserCollection],
-// otherwise an error is returned.
-// If the condition's Path does not provide their Path.Context value, the prependPathsContext
-// argument should be set to true, so it rewrites the conditions prepending the missing paths
-// contexts.
-// If parsing the conditions fails, it returns the underlying [ottl.Parser.ParseConditions] error.
-//
-// Experimental: *NOTE* this API is subject to change or removal in the future.
-func (pc *ParserCollection[R]) ParseConditionsWithContext(context string, conditions ConditionsGetter, prependPathsContext bool) (R, error) {
-	contextParser, ok := pc.contextParsers[context]
-	if !ok {
-		return *new(R), fmt.Errorf(`unknown context "%s" for conditions: %v`, context, conditions.GetConditions())
-	}
-	if contextParser.parseConditions == nil {
-		return *new(R), fmt.Errorf(`context "%s" has no configured converter for conditions: %v`, context, conditions.GetConditions())
-	}
-
->>>>>>> bb09cbf1
 	return contextParser.parseConditions(
 		pc,
 		context,
