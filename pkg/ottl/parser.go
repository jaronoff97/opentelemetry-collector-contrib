--- conflicted
+++ resolved
@@ -205,16 +205,6 @@
 	}, nil
 }
 
-<<<<<<< HEAD
-func (p *Parser[K]) prependContextToPaths(context string, ottl string, pathsForOttlFunc func(ottl string) ([]path, error)) (string, error) {
-	if _, ok := p.pathContextNames[context]; !ok {
-		return ottl, fmt.Errorf(`unknown context "%s" for parser %T, valid options are: %s`, context, p, p.buildPathContextNamesText(""))
-	}
-	paths, err := pathsForOttlFunc(ottl)
-	if err != nil {
-		return "", err
-	} else if len(paths) == 0 {
-=======
 func (p *Parser[K]) prependContextToPaths(context string, ottl string, ottlPathsGetter func(ottl string) ([]path, error)) (string, error) {
 	if _, ok := p.pathContextNames[context]; !ok {
 		return "", fmt.Errorf(`unknown context "%s" for parser %T, valid options are: %s`, context, p, p.buildPathContextNamesText(""))
@@ -224,7 +214,6 @@
 		return "", err
 	}
 	if len(paths) == 0 {
->>>>>>> bb09cbf1
 		return ottl, nil
 	}
 
@@ -252,11 +241,7 @@
 	})
 }
 
-<<<<<<< HEAD
-// prependContextToConditionPaths changes the given OTTL statement adding the context name prefix
-=======
 // prependContextToConditionPaths changes the given OTTL condition adding the context name prefix
->>>>>>> bb09cbf1
 // to all context-less paths. No modifications are performed for paths which [Path.Context]
 // value matches any WithPathContextNames value.
 // The context argument must be valid WithPathContextNames value, otherwise an error is returned.
